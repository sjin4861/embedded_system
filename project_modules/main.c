#include "stm32f10x.h"
#include "stm32f10x_gpio.h"
#include "stm32f10x_rcc.h"
#include "stm32f10x_usart.h"
#include "stm32f10x_adc.h"
#include "stm32f10x_tim.h"
#include "misc.h"
#include <stdio.h>
#include <string.h>

/* =============================================================================
   하드웨어 구성 요소:
   1. 초음파 센서 11개 (3:입구, 4~14: 3x3 주차공간, 15:출구)
   2. 압력 센서 4개
   3. 신호등 LED 3개 (각각 Green/Yellow/Red)
   4. 스텝모터 4개
   5. 블루투스 모듈 1개

   핀 매핑:
   ----------------------------------------------------------------
   초음파 센서 핀 매핑
   입구 : 3
     |  4   7   8 |
     |  9   10   11 |
     |  12   13   14 |
   출구 : 15

   초음파센서 Trig 핀: PC3 ~ PC15 (C5, 6을 D와 통일하기 위해 제거)
   초음파센서 Echo 핀: PD3 ~ PD15 (D5, 6을 블루투스에 사용)
   ----------------------------------------------------------------
   신호등 LED 핀 매핑
     | 0   1   2 |

   신호등 0 GREEN : PB0
   신호등 0 YELLOW: PB1
   신호등 0 RED   : PB2

   신호등 1 GREEN : PB3
   신호등 1 YELLOW: PB4
   신호등 1 RED   : PB5

   신호등 2 GREEN : PB6
   신호등 2 YELLOW: PB7
   신호등 2 RED   : PB8
   ----------------------------------------------------------------
   블루투스 모듈 핀 매핑 (USART1 사용)
   TX 핀: PA9 (USART1_RX)
   RX 핀: PA10 (USART1_TX)

   (USART2 사용)
   TX 핀: PD5 (USART1_RX)
   RX 핀: PD6 (USART1_TX)
   ----------------------------------------------------------------
   스텝모터 모듈 핀 매핑

   입구 : 0
     | 1   2   3 |

   모터 0 IN1~IN4 : PE0~PE3
   모터 1 IN1~IN4 : PE4~PE7
   모터 2 IN1~IN4 : PE8~PE11
   모터 3 IN1~IN4 : PE12~PE15
   ----------------------------------------------------------------
   압력센서 모듈 핀 매핑 (ADC1 채널 사용)

   출구 : 0
   |1   2   3|

   압력센서 0 : PA0 (ADC_Channel_0)
   압력센서 1 : PA1 (ADC_Channel_1)

   제약사항:
   - 반드시 인터럽트 사용: 예) 초음파 에코 신호나 압력센서 변화에 대한 EXTI 인터럽트
   - 블루투스 모듈 사용

   이 코드는 전체 틀만 제공하며, 실제 동작을 위해서는 추가적인 설정과 로직 보완 필요
   ============================================================================= */

//============================ 전역 변수 및 매크로 정의 ==========================

// LED 핀 정의
#define LED0_GREEN_PIN GPIO_Pin_0
#define LED0_YELLOW_PIN GPIO_Pin_1
#define LED0_RED_PIN GPIO_Pin_2

#define LED1_GREEN_PIN GPIO_Pin_3
#define LED1_YELLOW_PIN GPIO_Pin_4
#define LED1_RED_PIN GPIO_Pin_5

#define LED2_GREEN_PIN GPIO_Pin_6
#define LED2_YELLOW_PIN GPIO_Pin_7
#define LED2_RED_PIN GPIO_Pin_8

#define LED_PORT GPIOB

#define LED_COLOR_GREEN 0
#define LED_COLOR_YELLOW 1
#define LED_COLOR_RED 2

// 초음파 센서 수
#define ULTRASONIC_COUNT 11
#define DISTANCE_THRESHOLD 20.0f
#define CMD_BUFFER_SIZE 100

// 블루투스 수신 버퍼
volatile char bluetooth_rx_buffer[100];
volatile uint8_t bluetooth_rx_index = 0;
volatile uint8_t bluetooth_command_received = 0;

// 주차공간 차 유무 저장 (3x3)
// 1: 차 있음, 0: 차 없음
uint8_t car_presence[3][3] = {0};

// 스텝모터 시퀀스 (단순 예제)
const uint8_t step_sequence[8][4] = {
    {1, 0, 0, 0},
    {1, 1, 0, 0},
    {0, 1, 0, 0},
    {0, 1, 1, 0},
    {0, 0, 1, 0},
    {0, 0, 1, 1},
    {0, 0, 0, 1},
    {1, 0, 0, 1}
};

// 초음파 센서 trig/echo 핀 배열
uint16_t ultrasonic_trig_pins[ULTRASONIC_COUNT] = {
    GPIO_Pin_3, GPIO_Pin_4, GPIO_Pin_7, GPIO_Pin_8, GPIO_Pin_9,
    GPIO_Pin_10, GPIO_Pin_11, GPIO_Pin_12, GPIO_Pin_13, GPIO_Pin_14, GPIO_Pin_15
};

uint16_t ultrasonic_echo_pins[ULTRASONIC_COUNT] = {
    GPIO_Pin_3, GPIO_Pin_4, GPIO_Pin_7, GPIO_Pin_8, GPIO_Pin_9,
    GPIO_Pin_10, GPIO_Pin_11, GPIO_Pin_12, GPIO_Pin_13, GPIO_Pin_14, GPIO_Pin_15
};

#define ULTRASONIC_TRIG_PORT GPIOC
#define ULTRASONIC_ECHO_PORT GPIOD

// 모터 핀 정의 (4개 모터)
uint16_t motor_pins[4][4] = {
    {GPIO_Pin_0, GPIO_Pin_1, GPIO_Pin_2, GPIO_Pin_3},    // 모터0
    {GPIO_Pin_4, GPIO_Pin_5, GPIO_Pin_6, GPIO_Pin_7},    // 모터1
    {GPIO_Pin_8, GPIO_Pin_9, GPIO_Pin_10, GPIO_Pin_11},  // 모터2
    {GPIO_Pin_12, GPIO_Pin_13, GPIO_Pin_14, GPIO_Pin_15} // 모터3
};

//============================ 함수 프로토타입 선언 ============================
void RCC_Configure(void);
void GPIO_Configure(void);
void ADC_Configure(void);
void USART_Configure(void);
void NVIC_Configure(void);
void EXTI_Configure(void);
void delay_step(uint32_t us);
void set_led_color(uint8_t led_num, uint8_t color);
void update_leds_based_on_car_presence(void);

uint16_t read_adc_value(uint8_t channel);

void step_motor_init(void);
void set_steps(int motor_index, int rotation, int direction);

float measure_distance(uint8_t sensor_index);
void trigger_ultrasonic(uint8_t sensor_index);

void Bluetooth_SendString(char *str);

void EXTI0_IRQHandler(void);
void USART1_IRQHandler(void);

//============================ 함수 구현부 ============================

void RCC_Configure(void) {
    RCC_APB2PeriphClockCmd(RCC_APB2Periph_GPIOA, ENABLE);
    RCC_APB2PeriphClockCmd(RCC_APB2Periph_GPIOB, ENABLE);
    RCC_APB2PeriphClockCmd(RCC_APB2Periph_GPIOC, ENABLE);
    RCC_APB2PeriphClockCmd(RCC_APB2Periph_GPIOD, ENABLE);
    RCC_APB2PeriphClockCmd(RCC_APB2Periph_GPIOE, ENABLE);
    RCC_APB2PeriphClockCmd(RCC_APB2Periph_USART1, ENABLE);
    RCC_APB2PeriphClockCmd(RCC_APB2Periph_ADC1, ENABLE);
    RCC_APB1PeriphClockCmd(RCC_APB1Periph_USART2, ENABLE);

    // 타이머 등 필요시 추가
}

void GPIO_Configure(void) {
    GPIO_InitTypeDef GPIO_InitStructure;

    // LED 핀 출력 설정
    GPIO_InitStructure.GPIO_Pin = LED0_GREEN_PIN | LED0_YELLOW_PIN | LED0_RED_PIN |
                                  LED1_GREEN_PIN | LED1_YELLOW_PIN | LED1_RED_PIN |
                                  LED2_GREEN_PIN | LED2_YELLOW_PIN | LED2_RED_PIN;
    GPIO_InitStructure.GPIO_Mode = GPIO_Mode_Out_PP;
    GPIO_InitStructure.GPIO_Speed = GPIO_Speed_50MHz;
    GPIO_Init(LED_PORT, &GPIO_InitStructure);

    // ADC용 압력센서 핀 설정 (PA0~PA1)
    GPIO_InitStructure.GPIO_Pin = GPIO_Pin_0 | GPIO_Pin_1;
    GPIO_InitStructure.GPIO_Mode = GPIO_Mode_AIN; 
    GPIO_Init(GPIOA, &GPIO_InitStructure);

    // USART1 TX (PA9), RX (PA10)
    GPIO_InitStructure.GPIO_Pin = GPIO_Pin_9;  // TX
    GPIO_InitStructure.GPIO_Mode = GPIO_Mode_AF_PP; 
    GPIO_InitStructure.GPIO_Speed = GPIO_Speed_50MHz;
    GPIO_Init(GPIOA, &GPIO_InitStructure);

    GPIO_InitStructure.GPIO_Pin = GPIO_Pin_10; // RX
    GPIO_InitStructure.GPIO_Mode = GPIO_Mode_IN_FLOATING;
    GPIO_Init(GPIOA, &GPIO_InitStructure);

    // USART2 TX: PD5 (AF_PP), USART2 RX: PD6 (IN_FLOATING)
    GPIO_InitStructure.GPIO_Pin = GPIO_Pin_5;
    GPIO_InitStructure.GPIO_Speed = GPIO_Speed_50MHz;
    GPIO_InitStructure.GPIO_Mode = GPIO_Mode_AF_PP;
    GPIO_Init(GPIOD, &GPIO_InitStructure);
	
    GPIO_InitStructure.GPIO_Pin = GPIO_Pin_6;
    GPIO_InitStructure.GPIO_Speed = GPIO_Speed_50MHz;
    GPIO_InitStructure.GPIO_Mode = GPIO_Mode_IN_FLOATING;
    GPIO_Init(GPIOD, &GPIO_InitStructure);

    // 스텝모터 핀 (PE0~PE15) 모두 출력
    GPIO_InitStructure.GPIO_Pin = 0xFFFF; // PE0~PE15
    GPIO_InitStructure.GPIO_Mode = GPIO_Mode_Out_PP;
    GPIO_InitStructure.GPIO_Speed = GPIO_Speed_50MHz;
    GPIO_Init(GPIOE, &GPIO_InitStructure);

    // 초음파 센서 Trig (PC3~PC15 : 출력)
    GPIO_InitStructure.GPIO_Pin = 0;
    for (int i = 0; i < ULTRASONIC_COUNT; i++) {
        GPIO_InitStructure.GPIO_Pin |= ultrasonic_trig_pins[i];
    }
    GPIO_InitStructure.GPIO_Mode = GPIO_Mode_Out_PP;
    GPIO_InitStructure.GPIO_Speed = GPIO_Speed_50MHz;
    GPIO_Init(ULTRASONIC_TRIG_PORT, &GPIO_InitStructure);

    // 초음파 센서 Echo (PD3~PD15 : 입력)
    GPIO_InitStructure.GPIO_Pin = 0;
    for (int i = 0; i < ULTRASONIC_COUNT; i++) {
        GPIO_InitStructure.GPIO_Pin |= ultrasonic_echo_pins[i];
    }
    GPIO_InitStructure.GPIO_Mode = GPIO_Mode_IN_FLOATING;
    GPIO_Init(ULTRASONIC_ECHO_PORT, &GPIO_InitStructure);

    // USART1 TX: PA9 (AF_PP), USART1 RX: PA10 (IN_FLOATING)
    GPIO_InitStructure.GPIO_Pin = GPIO_Pin_9; 
    GPIO_InitStructure.GPIO_Speed = GPIO_Speed_50MHz;
    GPIO_InitStructure.GPIO_Mode = GPIO_Mode_AF_PP;
    GPIO_Init(GPIOA, &GPIO_InitStructure);
    
    GPIO_InitStructure.GPIO_Pin = GPIO_Pin_10;
    GPIO_InitStructure.GPIO_Speed = GPIO_Speed_50MHz;
    GPIO_InitStructure.GPIO_Mode = GPIO_Mode_IN_FLOATING;
    GPIO_Init(GPIOA, &GPIO_InitStructure);
}

void USART1_Init(void)
{
    USART_InitTypeDef USART1_InitStructure;

    USART_Cmd(USART1, ENABLE);

    USART1_InitStructure.USART_BaudRate = 9600;
    USART1_InitStructure.USART_WordLength = USART_WordLength_8b;
    USART1_InitStructure.USART_StopBits = USART_StopBits_1;
    USART1_InitStructure.USART_Parity = USART_Parity_No;
    USART1_InitStructure.USART_Mode = USART_Mode_Rx | USART_Mode_Tx;
    USART1_InitStructure.USART_HardwareFlowControl = USART_HardwareFlowControl_None;
    USART_Init(USART1, &USART1_InitStructure);

    USART_ITConfig(USART1, USART_IT_RXNE, ENABLE);
}

void USART2_Init(void)
{
    USART_InitTypeDef USART2_InitStructure;

    USART_Cmd(USART2, ENABLE);

    USART2_InitStructure.USART_BaudRate = 9600;
    USART2_InitStructure.USART_WordLength = USART_WordLength_8b;
    USART2_InitStructure.USART_StopBits = USART_StopBits_1;
    USART2_InitStructure.USART_Parity = USART_Parity_No;
    USART2_InitStructure.USART_Mode = USART_Mode_Rx | USART_Mode_Tx;
    USART2_InitStructure.USART_HardwareFlowControl = USART_HardwareFlowControl_None;
    USART_Init(USART2, &USART2_InitStructure);

    USART_ITConfig(USART2, USART_IT_RXNE, ENABLE);
}

void ADC_Configure(void) {
    ADC_InitTypeDef ADC_InitStructure;

    ADC_InitStructure.ADC_Mode = ADC_Mode_Independent;
    ADC_InitStructure.ADC_ScanConvMode = DISABLE; 
    ADC_InitStructure.ADC_ContinuousConvMode = ENABLE; 
    ADC_InitStructure.ADC_ExternalTrigConv = ADC_ExternalTrigConv_None;
    ADC_InitStructure.ADC_DataAlign = ADC_DataAlign_Right; 
    ADC_InitStructure.ADC_NbrOfChannel = 1; 
    ADC_Init(ADC1, &ADC_InitStructure);

    // 초기 채널 설정 (필요에 따라 변경)
    ADC_RegularChannelConfig(ADC1, ADC_Channel_0, 1, ADC_SampleTime_28Cycles5);

    ADC_Cmd(ADC1, ENABLE);
    ADC_ResetCalibration(ADC1);
    while(ADC_GetResetCalibrationStatus(ADC1));
    ADC_StartCalibration(ADC1);
    while(ADC_GetCalibrationStatus(ADC1));

    ADC_SoftwareStartConvCmd(ADC1, ENABLE);
}

void EXTI_Configure(void)
{
    EXTI_InitTypeDef EXTI_InitStructure;

    // 공통 설정
    EXTI_InitStructure.EXTI_Mode = EXTI_Mode_Interrupt;
    // Echo 신호는 Rising 엣지에서 타이머 시작, Falling 엣지에서 타이머 정지를 위해 
    // Rising, Falling 모두 감지할 수 있도록 EXTI_Trigger_Rising_Falling 사용 가능.
    // 필요에 따라 EXTI_Trigger_Rising, EXTI_Trigger_Falling를 선택하세요.
    EXTI_InitStructure.EXTI_Trigger = EXTI_Trigger_Rising_Falling;
    EXTI_InitStructure.EXTI_LineCmd = ENABLE;

    // Sensor 1: PD3 -> EXTI_Line3
    GPIO_EXTILineConfig(GPIO_PortSourceGPIOD, GPIO_PinSource3);
    EXTI_InitStructure.EXTI_Line = EXTI_Line3;
    EXTI_Init(&EXTI_InitStructure);

    // Sensor 2: PD4 -> EXTI_Line4
    GPIO_EXTILineConfig(GPIO_PortSourceGPIOD, GPIO_PinSource4);
    EXTI_InitStructure.EXTI_Line = EXTI_Line4;
    EXTI_Init(&EXTI_InitStructure);

    // Sensor 3: PD7 -> EXTI_Line7
    GPIO_EXTILineConfig(GPIO_PortSourceGPIOD, GPIO_PinSource7);
    EXTI_InitStructure.EXTI_Line = EXTI_Line7;
    EXTI_Init(&EXTI_InitStructure);

    // Sensor 4: PD8 -> EXTI_Line8
    GPIO_EXTILineConfig(GPIO_PortSourceGPIOD, GPIO_PinSource8);
    EXTI_InitStructure.EXTI_Line = EXTI_Line8;
    EXTI_Init(&EXTI_InitStructure);

    // Sensor 5: PD9 -> EXTI_Line9
    GPIO_EXTILineConfig(GPIO_PortSourceGPIOD, GPIO_PinSource9);
    EXTI_InitStructure.EXTI_Line = EXTI_Line9;
    EXTI_Init(&EXTI_InitStructure);

    // Sensor 6: PD10 -> EXTI_Line10
    GPIO_EXTILineConfig(GPIO_PortSourceGPIOD, GPIO_PinSource10);
    EXTI_InitStructure.EXTI_Line = EXTI_Line10;
    EXTI_Init(&EXTI_InitStructure);

    // Sensor 7: PD11 -> EXTI_Line11
    GPIO_EXTILineConfig(GPIO_PortSourceGPIOD, GPIO_PinSource11);
    EXTI_InitStructure.EXTI_Line = EXTI_Line11;
    EXTI_Init(&EXTI_InitStructure);

    // Sensor 8: PD12 -> EXTI_Line12
    GPIO_EXTILineConfig(GPIO_PortSourceGPIOD, GPIO_PinSource12);
    EXTI_InitStructure.EXTI_Line = EXTI_Line12;
    EXTI_Init(&EXTI_InitStructure);

    // Sensor 9: PD13 -> EXTI_Line13
    GPIO_EXTILineConfig(GPIO_PortSourceGPIOD, GPIO_PinSource13);
    EXTI_InitStructure.EXTI_Line = EXTI_Line13;
    EXTI_Init(&EXTI_InitStructure);

    // Sensor 10: PD14 -> EXTI_Line14
    GPIO_EXTILineConfig(GPIO_PortSourceGPIOD, GPIO_PinSource14);
    EXTI_InitStructure.EXTI_Line = EXTI_Line14;
    EXTI_Init(&EXTI_InitStructure);

    // Sensor 11: PD15 -> EXTI_Line15
    GPIO_EXTILineConfig(GPIO_PortSourceGPIOD, GPIO_PinSource15);
    EXTI_InitStructure.EXTI_Line = EXTI_Line15;
    EXTI_Init(&EXTI_InitStructure);
}

void NVIC_Configure(void) {
    NVIC_InitTypeDef NVIC_InitStructure;
	
    NVIC_PriorityGroupConfig(NVIC_PriorityGroup_0);

    // USART1 IRQ
    NVIC_EnableIRQ(USART1_IRQn);
    NVIC_InitStructure.NVIC_IRQChannel = USART1_IRQn;
    NVIC_InitStructure.NVIC_IRQChannelPreemptionPriority = 0x00; 
    NVIC_InitStructure.NVIC_IRQChannelSubPriority = 0x00; 
    NVIC_InitStructure.NVIC_IRQChannelCmd = ENABLE;
    NVIC_Init(&NVIC_InitStructure);

    // USART2 IRQ
    NVIC_EnableIRQ(USART2_IRQn);
    NVIC_InitStructure.NVIC_IRQChannel = USART2_IRQn;
    NVIC_InitStructure.NVIC_IRQChannelPreemptionPriority = 0x00; 
    NVIC_InitStructure.NVIC_IRQChannelSubPriority = 0x00; 
    NVIC_InitStructure.NVIC_IRQChannelCmd = ENABLE;
    NVIC_Init(&NVIC_InitStructure);

    // 필요시 EXTI 인터럽트 추가
}

void set_led_color(uint8_t led_num, uint8_t color) {
    // led_num: 0,1,2 / color: 0=Green,1=Yellow,2=Red
    switch (led_num) {
        case 0:
            GPIO_ResetBits(LED_PORT, LED0_GREEN_PIN | LED0_YELLOW_PIN | LED0_RED_PIN);
            break;
        case 1:
            GPIO_ResetBits(LED_PORT, LED1_GREEN_PIN | LED1_YELLOW_PIN | LED1_RED_PIN);
            break;
        case 2:
            GPIO_ResetBits(LED_PORT, LED2_GREEN_PIN | LED2_YELLOW_PIN | LED2_RED_PIN);
            break;
    }

    uint16_t pin = 0;
    if (led_num == 0) {
        if (color == 0) pin = LED0_GREEN_PIN;
        else if (color == 1) pin = LED0_YELLOW_PIN;
        else pin = LED0_RED_PIN;
    } else if (led_num == 1) {
        if (color == 0) pin = LED1_GREEN_PIN;
        else if (color == 1) pin = LED1_YELLOW_PIN;
        else pin = LED1_RED_PIN;
    } else {
        if (color == 0) pin = LED2_GREEN_PIN;
        else if (color == 1) pin = LED2_YELLOW_PIN;
        else pin = LED2_RED_PIN;
    }
    GPIO_SetBits(LED_PORT, pin);
}

// 각 열(column)별 상태:
// - 모든 칸이 차 있으면(Red)
// - 모든 칸이 비어있으면(Green)
// - 그 외(Yellow)
void update_leds_based_on_car_presence(void) {
    for (int col = 0; col < 3; col++) {
        int count = 0;
        for (int row = 0; row < 3; row++) {
            if (car_presence[row][col] == 1) count++;
        }
        if (count == 3) {
            set_led_color(col, LED_COLOR_RED); // Red
        } else if (count == 0) {
            set_led_color(col, LED_COLOR_GREEN); // Green
        } else {
            set_led_color(col, LED_COLOR_YELLOW); // Yellow
        }
    }
}

uint16_t read_adc_value(uint8_t channel) {
    ADC_RegularChannelConfig(ADC1, channel, 1, ADC_SampleTime_28Cycles5);
    ADC_SoftwareStartConvCmd(ADC1, ENABLE);
    while(!ADC_GetFlagStatus(ADC1, ADC_FLAG_EOC));
    return ADC_GetConversionValue(ADC1);
}

void step_motor_init(void) {
    // 필요시 추가 초기화
}

void set_steps(int motor_index, int rotation, int direction) {
    uint32_t microseconds_per_minute = 60000000;
    uint32_t total_steps = 4096;  // 1회전당 스텝 수
    uint32_t total_rotation = total_steps * rotation; // 총회전 수
    uint32_t rpm = 18; // 기본 RPM 설정
    uint32_t idle_time = microseconds_per_minute / (total_steps * rpm);

    for (uint32_t step = 0; step < total_rotation; step++) {
        int sequence_index = (direction == -1) ? (7 - (step % 8)) : (step % 8);
        // 단계에 맞게 핀 설정
        for (int pin = 0; pin < 4; pin++) {
            if (step_sequence[sequence_index][pin])
                GPIOE->BSRR = motor_pins[motor_index][pin];
            else
                GPIOE->BRR = motor_pins[motor_index][pin];
        }
        // 딜레이
        delay_step(idle_time);
    }
}

void trigger_ultrasonic(uint8_t sensor_index) {
    GPIO_SetBits(ULTRASONIC_TRIG_PORT, ultrasonic_trig_pins[sensor_index]);
    for(volatile int i=0; i<720; i++); // 약 10us 가정
    GPIO_ResetBits(ULTRASONIC_TRIG_PORT, ultrasonic_trig_pins[sensor_index]);
}

float measure_distance(uint8_t sensor_index) {
    // 초음파 거리 측정 로직 필요
    // 여기서는 틀만 제공
    trigger_ultrasonic(sensor_index);
    // Echo 측정 로직 필요
    float distance = 0.0f;
    return distance;
}

void Bluetooth_SendString(char *str) {
    while (*str) {
        while (USART_GetFlagStatus(USART1, USART_FLAG_TXE) == RESET);
        USART_SendData(USART1, *str++);
    }
}
// EXTI 핸들러에서 사용할 헬퍼 함수: sensor_index -> (row,col)
void map_sensor_to_rc(int sensor, int *r, int *c) {
    switch(sensor) {
        case 1: *r=0;*c=0;break;
        case 2: *r=0;*c=1;break;
        case 3: *r=0;*c=2;break;
        case 4: *r=1;*c=0;break;
        case 7: *r=1;*c=1;break;
        case 8: *r=1;*c=2;break;
        case 9: *r=2;*c=0;break;
        case 10:*r=2;*c=1;break;
        case 11:*r=2;*c=2;break;
        default:*r=-1;*c=-1;break;
    }
}

// 초음파 센서 인터럽트 핸들러 예제 (센서 Echo 핀 Rising/Falling 엣지 감지)
// 실제로는 Echo 신호의 Rising 시각 기록, Falling시각 기록 후 거리 계산 필요
// 여기서는 단순히 인터럽트가 발생하면 distance를 측정했다고 가정하고
// 그 결과에 따라 car_presence 설정 예제 코드만 제시
void EXTI1_IRQHandler(void) { // 예: 센서1 Echo 핸들러
    if (EXTI_GetITStatus(EXTI_Line1) != RESET) {
        int r,c;
        float dist = measure_distance(1);
        map_sensor_to_rc(1,&r,&c);
        if (r>=0 && c>=0) {
            if (dist < 20.0f && dist > 0.0f) car_presence[r][c] = 1;
            else car_presence[r][c] = 0;
        }
        EXTI_ClearITPendingBit(EXTI_Line1);
    }
}

// 이거 EXTI 
void EXTI4_IRQHandler(void) {
    if (EXTI_GetITStatus(EXTI_Line4) != RESET) {
        float dist = measure_distance(4);
        int r, c;
        map_sensor_to_rc(7, &r, &c);
        if (r >= 0 && c >= 0) {
            if (dist < DISTANCE_THRESHOLD && dist > 0.0f) car_presence[r][c] = 1;
            else car_presence[r][c] = 0;
        }
        EXTI_ClearITPendingBit(EXTI_Line4);
    }
}

void EXTI7_IRQHandler(void) {
    if (EXTI_GetITStatus(EXTI_Line7) != RESET) {
        float dist = measure_distance(7);
        int r, c;
        map_sensor_to_rc(7, &r, &c);
        if (r >= 0 && c >= 0) {
            if (dist < DISTANCE_THRESHOLD && dist > 0.0f) car_presence[r][c] = 1;
            else car_presence[r][c] = 0;
        }
        EXTI_ClearITPendingBit(EXTI_Line7);
    }
}

void EXTI8_IRQHandler(void) {
    if (EXTI_GetITStatus(EXTI_Line8) != RESET) {
        float dist = measure_distance(8);
        int r, c;
        map_sensor_to_rc(8, &r, &c);
        if (r >= 0 && c >= 0) {
            if (dist < DISTANCE_THRESHOLD && dist > 0.0f) car_presence[r][c] = 1;
            else car_presence[r][c] = 0;
        }
        EXTI_ClearITPendingBit(EXTI_Line8);
    }
}

void EXTI9_IRQHandler(void) {
    if (EXTI_GetITStatus(EXTI_Line9) != RESET) {
        float dist = measure_distance(9);
        int r, c;
        map_sensor_to_rc(9, &r, &c);
        if (r >= 0 && c >= 0) {
            if (dist < DISTANCE_THRESHOLD && dist > 0.0f) car_presence[r][c] = 1;
            else car_presence[r][c] = 0;
        }
        EXTI_ClearITPendingBit(EXTI_Line9);
    }
}

void EXTI10_IRQHandler(void) {
    if (EXTI_GetITStatus(EXTI_Line10) != RESET) {
        float dist = measure_distance(10);
        int r, c;
        map_sensor_to_rc(10, &r, &c);
        if (r >= 0 && c >= 0) {
            if (dist < DISTANCE_THRESHOLD && dist > 0.0f) car_presence[r][c] = 1;
            else car_presence[r][c] = 0;
        }
        EXTI_ClearITPendingBit(EXTI_Line10);
    }
}

void EXTI11_IRQHandler(void) {
    if (EXTI_GetITStatus(EXTI_Line11) != RESET) {
        float dist = measure_distance(11);
        int r, c;
        map_sensor_to_rc(11, &r, &c);
        if (r >= 0 && c >= 0) {
            if (dist < DISTANCE_THRESHOLD && dist > 0.0f) car_presence[r][c] = 1;
            else car_presence[r][c] = 0;
        }
        EXTI_ClearITPendingBit(EXTI_Line11);
    }
}

// ---------------------- revise ---------------------------
// 압력센서로 인터럽트 트리거를 발생시켜야 함.
volatile uint8_t enter_trigger = 0; // 입구 입력 센서 트리거
volatile uint8_t out_trigger = 0;   // 출구 입력 센서 트리거

void ADC_Configure(void) {
    ADC_InitTypeDef ADC_InitStructure;

    // ADC1 클럭 활성화
    RCC_APB2PeriphClockCmd(RCC_APB2Periph_ADC1, ENABLE);

    // ADC1 초기화 설정
    ADC_InitStructure.ADC_Mode = ADC_Mode_Independent;  // 독립 모드
    ADC_InitStructure.ADC_ScanConvMode = ENABLE;        // 스캔 모드 (여러 채널 변환)
    ADC_InitStructure.ADC_ContinuousConvMode = ENABLE;  // 연속 변환 모드
    ADC_InitStructure.ADC_ExternalTrigConv = ADC_ExternalTrigConv_None;
    ADC_InitStructure.ADC_DataAlign = ADC_DataAlign_Right;
    ADC_InitStructure.ADC_NbrOfChannel = 2;             // 변환할 채널 수: 2
    ADC_Init(ADC1, &ADC_InitStructure);

    // PA0 (입구 압력 센서) - ADC 채널 0 설정
    ADC_RegularChannelConfig(ADC1, ADC_Channel_0, 1, ADC_SampleTime_28Cycles5);

    // PA1 (출구 압력 센서) - ADC 채널 1 설정
    ADC_RegularChannelConfig(ADC1, ADC_Channel_1, 2, ADC_SampleTime_28Cycles5);

    // ADC 활성화 및 캘리브레이션
    ADC_Cmd(ADC1, ENABLE);
    ADC_ResetCalibration(ADC1);
    while (ADC_GetResetCalibrationStatus(ADC1));
    ADC_StartCalibration(ADC1);
    while (ADC_GetCalibrationStatus(ADC1));

    // ADC 변환 시작
    ADC_SoftwareStartConvCmd(ADC1, ENABLE);
}


void NVIC_Configure(void) {
    NVIC_InitTypeDef NVIC_InitStructure;

    // ADC1 인터럽트 활성화    
    NVIC_InitStructure.NVIC_IRQChannel = ADC1_IRQn;
    NVIC_InitStructure.NVIC_IRQChannelPreemptionPriority = 0x00;
    NVIC_InitStructure.NVIC_IRQChannelSubPriority = 0x00;
    NVIC_InitStructure.NVIC_IRQChannelCmd = ENABLE;
    NVIC_Init(&NVIC_InitStructure);
}

void ADC1_IRQHandler(void) {
    if (ADC_GetITStatus(ADC1, ADC_IT_EOC) != RESET) {
        static uint16_t adc_values[2];

        // 두 압력 센서 값 읽기
        adc_values[0] = ADC_GetConversionValue(ADC1); // 채널 0 (입구 압력 센서)
        adc_values[1] = ADC_GetConversionValue(ADC1); // 채널 1 (출구 압력 센서)

        // 입구 압력 센서 조건 (예: 임계값 3000 초과)
        if (adc_values[0] > 3000) {
            enter_trigger = 1;
        }

        // 출구 압력 센서 조건 (예: 임계값 3000 초과)
        if (adc_values[1] > 3000) {
            out_trigger = 1;
        }

        // 인터럽트 플래그 클리어
        ADC_ClearITPendingBit(ADC1, ADC_IT_EOC);
    }
}
// --------------------- end of revise -------------------------------


// 이런 식으로 3,4,7,8,9,10,11에 대한 EXTI 핸들러도 동일한 패턴으로 구현
// 실제로는 각 센서 echo 핀에 맞는 EXTI_LineX를 사용해야 함
// USART1 IRQ (PC와 연결)
void USART1_IRQHandler() {
    uint16_t word;
    if(USART_GetITStatus(USART1,USART_IT_RXNE)!=RESET){
        word = USART_ReceiveData(USART1);
        // USART1에서 받은 데이터를 USART2로 에코
        USART_SendData(USART2, word);       
        USART_ClearITPendingBit(USART1,USART_IT_RXNE);
    }
}

// USART2 IRQ (블루투스 모듈 연결)
void USART2_IRQHandler() {
    uint16_t word;
    if(USART_GetITStatus(USART2,USART_IT_RXNE)!=RESET){
        word = USART_ReceiveData(USART2);
        
        // 명령 버퍼에 저장
        if (word == '\n' || word == '\r') {
            // 명령 종료
            bluetooth_rx_buffer[bluetooth_rx_index] = '\0';
            bluetooth_rx_index = 0;
            bluetooth_command_received = 1;
        } else {
            if (bluetooth_rx_index < CMD_BUFFER_SIZE - 1) {
                bluetooth_rx_buffer[bluetooth_rx_index++] = (char)word;
            }
        }
        
        // 받은 데이터를 USART1로 에코 (디버깅용)
        USART_SendData(USART1, word);

        USART_ClearITPendingBit(USART2,USART_IT_RXNE);
    }
}

<<<<<<< HEAD
=======

>>>>>>> 38b3843a
void update_leds_based_on_car_presence(void) {
    for (int col = 0; col < 3; col++) {
        int count = 0;
        for (int row = 0; row < 3; row++) {
            if (car_presence[row][col] == 1) count++;
        }
        if (count == 2) {
            set_led_color(col, LED_COLOR_RED); // Red
        } else if (count == 0) {
            set_led_color(col, LED_COLOR_GREEN); // Green
        } else {
            set_led_color(col, LED_COLOR_YELLOW); // Yellow
        }
    }
}

void delay(int step){
    for (volatile int i = 0; i < step; i++);
}

void delay_step(uint32_t us) {
    // 시스템 클럭 주파수에 따라 조정해야 합니다.
    // 예를 들어, 시스템 클럭이 72MHz인 경우:
    uint32_t count = (SystemCoreClock / 1000000) * us / 5;
    for (; count != 0; count--);
}

//============================ 메인 함수 ============================
int main(void) {
    SystemInit();
    RCC_Configure();
    GPIO_Configure();
    ADC_Configure();
    USART_Configure();
    USART1_Init(); // PC
    USART2_Init(); // 블루투스
    NVIC_Configure();
    step_motor_init();

    // 초기 LED 상태 (모두 Red)
    set_led_color(0, 2);
    set_led_color(1, 2);
    set_led_color(2, 2);

    while(1) {
        // 각 초음파 센서(1~9)로 거리 측정하고 일정 거리 이하면 차 있음(1), 아니면 없음(0)
        // sensor_index: 1,2,3  / 4,5,6 / 7,8,9 => 3x3
        // row = (sensor_index-1)/3, col = (sensor_index-1)%3
        for (int s = 1; s <= 9; s++) {
            float dist = measure_distance(s);
            // 예: dist < 20cm 이면 차 있다고 가정
            if (dist > 0 && dist < 20.0f) {
                car_presence[(s-1)/3][(s-1)%3] = 1;
            } else {
                car_presence[(s-1)/3][(s-1)%3] = 0;
            }
        }

        // 차 유무에 따라 LED 업데이트
        update_leds_based_on_car_presence();

        // 입구 초음파(0)로 차량 감지
        float dist_entrance = measure_distance(0);
        if (dist_entrance < 10.0f && dist_entrance > 0.0f) {
            // 차량 입구 도착 감지 -> 문 개방 (모터0 예)
            set_steps(0, 10, 1);
        }

        // 압력센서 확인 (0~3)
        uint16_t adc_val0 = read_adc_value(ADC_Channel_0); // 압력센서0
        if (adc_val0 > 500) {
            // 수직 이동 모터 동작 (예: 모터1)
            set_steps(1, 13, 1); 
        }

        // 블루투스 출차 명령
        if (bluetooth_command_received) {
            bluetooth_command_received = 0;
            if (strcmp((char*)bluetooth_rx_buffer, "OUT") == 0) {
                // 차량 하강 (예: 모터1 반대방향 구현 필요)
                set_steps(1, 13, -1); // direction = -1 (역방향)
            }
        }
        delay(1000000);
    }

    set_steps(1, 3, 1);
}<|MERGE_RESOLUTION|>--- conflicted
+++ resolved
@@ -733,10 +733,6 @@
     }
 }
 
-<<<<<<< HEAD
-=======
-
->>>>>>> 38b3843a
 void update_leds_based_on_car_presence(void) {
     for (int col = 0; col < 3; col++) {
         int count = 0;
