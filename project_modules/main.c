--- conflicted
+++ resolved
@@ -508,28 +508,9 @@
         USART_SendData(USART1, *str++);
     }
 }
-<<<<<<< HEAD
-// EXTI 핸들러에서 사용할 헬퍼 함수: sensor_index -> (row,col)
-void map_sensor_to_rc(int sensor, int *r, int *c) {
-    switch(sensor) {
-        case 1: *r=0;*c=0;break;
-        case 2: *r=0;*c=1;break;
-        case 3: *r=0;*c=2;break;
-        case 4: *r=1;*c=0;break;
-        case 7: *r=1;*c=1;break;
-        case 8: *r=1;*c=2;break;
-        case 9: *r=2;*c=0;break;
-        case 10:*r=2;*c=1;break;
-        case 11:*r=2;*c=2;break;
-        default:*r=-1;*c=-1;break;
-    }
-}
-
-=======
 
 // 이런 식으로 3,4,7,8,9,10,11에 대한 EXTI 핸들러도 동일한 패턴으로 구현
 // 실제로는 각 센서 echo 핀에 맞는 EXTI_LineX를 사용해야 함
->>>>>>> 8af8bccf
 // USART1 IRQ (PC와 연결)
 void USART1_IRQHandler() {
     uint16_t word;
@@ -564,14 +545,6 @@
         USART_ClearITPendingBit(USART2,USART_IT_RXNE);
     }
 }
-<<<<<<< HEAD
-
-void LED_UpdateByCarPresence(void) {
-    for (int col = 0; col < 3; col++) {
-        int count = 0;
-        for (int row = 0; row < 3; row++) {
-            if (car_presence[row][col] == 1) count++;
-=======
 // ADC 변환 완료 ISR
 void ADC1_2_IRQHandler(void) {
     if (ADC_GetITStatus(ADC1, ADC_IT_EOC) != RESET) {
@@ -585,7 +558,6 @@
         // 예시: 임계값 3000 초과 시 "차량 감지"로 간주
         if (adc_values[0] > 3000) {
             enter_trigger = 1;
->>>>>>> 8af8bccf
         }
         if (adc_values[1] > 3000) {
             out_trigger = 1;
@@ -747,21 +719,6 @@
     }
 }
 
-// USART2로 문자열 전송
-void USART2_SendString(const char *str) {
-    while (*str) {
-        while (USART_GetFlagStatus(USART2, USART_FLAG_TXE) == RESET);
-        USART_SendData(USART2, *str++);
-    }
-}
-// USART1로 문자열 전송
-void USART1_SendString(const char *str) {
-    while (*str) {
-        while (USART_GetFlagStatus(USART1, USART_FLAG_TXE) == RESET);
-        USART_SendData(USART1, *str++);
-    }
-}
-
 //============================ 메인 함수 ============================
 int main() {
     float distance;
@@ -798,26 +755,6 @@
         }
         // 블루투스 출차 명령
         if (bluetooth_command_received) {
-<<<<<<< HEAD
-            bluetooth_command_received = 0; // 플래그 해제
-
-            if (strcmp(bluetooth_rx_buffer, "SHOW") == 0) {
-                // car_presence 배열 정보를 문자열로 만들어서
-                // PC(USART1)와 블루투스(USART2) 모두에게 전송
-                for (int row = 0; row < 3; row++) {
-                    char msg[50];
-                    sprintf(msg, "Row %d: %d %d %d\r\n", row,
-                            car_presence[row][0],
-                            car_presence[row][1],
-                            car_presence[row][2]);
-                    USART1_SendString(msg);  // PC 전송
-                    USART2_SendString(msg);  // 블루투스 전송
-                }
-            }
-            else if (strcmp(bluetooth_rx_buffer, "OUT") == 0) {
-                // OUT 명령 로직
-                // 모터 구동 등
-=======
             bluetooth_command_received = 0;
             // 예: "OUT 1 2" → row=1, col=2 → 1-based
             // 문자열 파싱 로직 (간단 예시)
@@ -842,14 +779,8 @@
             }
             else {
                 printf("[BT] Unknown command: %s\n", bluetooth_rx_buffer);
->>>>>>> 8af8bccf
             }
-            // 그 외 명령 ...
         }
         delay(1000000);
     }
-<<<<<<< HEAD
-    Motor_SetSteps(1, 3, 1);
-=======
->>>>>>> 8af8bccf
 }