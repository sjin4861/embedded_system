#include "stm32f10x.h"
#include "stm32f10x_gpio.h"
#include "stm32f10x_rcc.h"
#include "stm32f10x_usart.h"
#include "stm32f10x_adc.h"
#include "stm32f10x_tim.h"
#include "misc.h"
#include <stdio.h>
#include <string.h>

/* =============================================================================
   하드웨어 구성 요소:
   1. 초음파 센서 11개 (3:입구, 4~14: 3x3 주차공간, 15:출구)
   2. 압력 센서 4개
   3. 신호등 LED 3개 (각각 Green/Yellow/Red)
   4. 스텝모터 4개
   5. 블루투스 모듈 1개

   핀 매핑:
   ----------------------------------------------------------------
   초음파 센서 핀 매핑
   입구 : 3
     |  4   7   8 |
     |  9   10   11 |
     |  12   13   14 |
   출구 : 15

   초음파센서 Trig 핀: PC3 ~ PC15 (C5, 6을 D와 통일하기 위해 제거)
   초음파센서 Echo 핀: PD3 ~ PD15 (D5, 6을 블루투스에 사용)
   ----------------------------------------------------------------
   신호등 LED 핀 매핑
     | 0   1   2 |

   신호등 0 GREEN : PB0
   신호등 0 YELLOW: PB1
   신호등 0 RED   : PB2

   신호등 1 GREEN : PB3
   신호등 1 YELLOW: PB4
   신호등 1 RED   : PB5

   신호등 2 GREEN : PB6
   신호등 2 YELLOW: PB7
   신호등 2 RED   : PB8
   ----------------------------------------------------------------
   블루투스 모듈 핀 매핑 (USART1 사용)
   TX 핀: PA9 (USART1_TX)
   RX 핀: PA10 (USART1_RX)

   (USART2 사용)
   TX 핀: PD5 (USART2_TX)
   RX 핀: PD6 (USART2_RX)
   ----------------------------------------------------------------
   스텝모터 모듈 핀 매핑

   입구 : 0
     | 1   2   3 |

   모터 0 IN1~IN4 : PE0~PE3
   모터 1 IN1~IN4 : PE4~PE7
   모터 2 IN1~IN4 : PE8~PE11
   모터 3 IN1~IN4 : PE12~PE15
   ----------------------------------------------------------------
   압력센서 모듈 핀 매핑 (ADC1 채널 사용)

   출구 : 0
   |1   2   3|

   압력센서 0 : PA0 (ADC_Channel_0)
   압력센서 1 : PA1 (ADC_Channel_1)

   제약사항:
   - 반드시 인터럽트 사용: 예) 초음파 에코 신호나 압력센서 변화에 대한 EXTI 인터럽트
   - 블루투스 모듈 사용

   이 코드는 전체 틀만 제공하며, 실제 동작을 위해서는 추가적인 설정과 로직 보완 필요
   ============================================================================= */

//============================ 전역 변수 및 매크로 정의 ==========================

// LED 핀 정의
#define LED0_GREEN_PIN GPIO_Pin_0
#define LED0_YELLOW_PIN GPIO_Pin_1
#define LED0_RED_PIN GPIO_Pin_2

#define LED1_GREEN_PIN GPIO_Pin_3
#define LED1_YELLOW_PIN GPIO_Pin_4
#define LED1_RED_PIN GPIO_Pin_5

#define LED2_GREEN_PIN GPIO_Pin_6
#define LED2_YELLOW_PIN GPIO_Pin_7
#define LED2_RED_PIN GPIO_Pin_8

#define LED_PORT GPIOB

#define LED_COLOR_GREEN 0
#define LED_COLOR_YELLOW 1
#define LED_COLOR_RED 2

// 초음파 센서 수
#define ULTRASONIC_COUNT 11
#define DISTANCE_THRESHOLD 20.0f
#define CMD_BUFFER_SIZE 100

// 블루투스 수신 버퍼
volatile char bluetooth_rx_buffer[100];
volatile uint8_t bluetooth_rx_index = 0;
volatile uint8_t bluetooth_command_received = 0;

// 주차공간 차 유무 저장 (3x3)
// 1: 차 있음, 0: 차 없음
uint8_t car_presence[3][3] = {0};

// 스텝모터 시퀀스 (단순 예제)
const uint8_t step_sequence[8][4] = {
    {1, 0, 0, 0},
    {1, 1, 0, 0},
    {0, 1, 0, 0},
    {0, 1, 1, 0},
    {0, 0, 1, 0},
    {0, 0, 1, 1},
    {0, 0, 0, 1},
    {1, 0, 0, 1}
};

// 초음파 센서 trig/echo 핀 배열
uint16_t ultrasonic_trig_pins[ULTRASONIC_COUNT] = {
    GPIO_Pin_3, GPIO_Pin_4, GPIO_Pin_7, GPIO_Pin_8, GPIO_Pin_9,
    GPIO_Pin_10, GPIO_Pin_11, GPIO_Pin_12, GPIO_Pin_13, GPIO_Pin_14, GPIO_Pin_15
};

uint16_t ultrasonic_echo_pins[ULTRASONIC_COUNT] = {
    GPIO_Pin_3, GPIO_Pin_4, GPIO_Pin_7, GPIO_Pin_8, GPIO_Pin_9,
    GPIO_Pin_10, GPIO_Pin_11, GPIO_Pin_12, GPIO_Pin_13, GPIO_Pin_14, GPIO_Pin_15
};

#define ULTRASONIC_TRIG_PORT GPIOC
#define ULTRASONIC_ECHO_PORT GPIOD

// 모터 핀 정의 (4개 모터)
uint16_t motor_pins[4][4] = {
    {GPIO_Pin_0, GPIO_Pin_1, GPIO_Pin_2, GPIO_Pin_3},    // 모터0
    {GPIO_Pin_4, GPIO_Pin_5, GPIO_Pin_6, GPIO_Pin_7},    // 모터1
    {GPIO_Pin_8, GPIO_Pin_9, GPIO_Pin_10, GPIO_Pin_11},  // 모터2
    {GPIO_Pin_12, GPIO_Pin_13, GPIO_Pin_14, GPIO_Pin_15} // 모터3
};

// 압력센서 트리거
<<<<<<< HEAD
int enter_trigger = 1;
=======
int enter_trigger = 0;
>>>>>>> 1707c14b
int out_trigger = 0;

//============================ 함수 프로토타입 선언 ============================
void RCC_Configure(void);
void GPIO_Configure(void);
void TIM2_Configure(void);
void ADC_Configure(void);
void NVIC_Configure(void);
void EXTI_Configure(void);
void USART1_Init(void);

void LED_SetColor(uint8_t led_num, uint8_t color);
void LED_UpdateByCarPresence(void);
void Motor_SetSteps(int motor_index, int rotation, int direction);

float Ultrasonic_MeasureDistance(uint8_t sensor_index);
void Ultrasonic_Trigger(uint8_t sensor_index);

void Bluetooth_SendString(char *str);

void EXTI0_IRQHandler(void);
void EXTI1_IRQHandler(void);
void USART1_IRQHandler(void);

void delay(int);

//============================ 함수 구현부 ============================


void RCC_Configure(void) {
    RCC_APB2PeriphClockCmd(RCC_APB2Periph_GPIOA, ENABLE);
    RCC_APB2PeriphClockCmd(RCC_APB2Periph_GPIOB, ENABLE);
    RCC_APB2PeriphClockCmd(RCC_APB2Periph_GPIOC, ENABLE);
    RCC_APB2PeriphClockCmd(RCC_APB2Periph_GPIOD, ENABLE);
    RCC_APB2PeriphClockCmd(RCC_APB2Periph_GPIOE, ENABLE);
    RCC_APB2PeriphClockCmd(RCC_APB2Periph_USART1, ENABLE);
    RCC_APB2PeriphClockCmd(RCC_APB2Periph_ADC1, ENABLE);
    RCC_APB1PeriphClockCmd(RCC_APB1Periph_USART2, ENABLE);
    RCC_APB2PeriphClockCmd(RCC_APB2Periph_TIM1, ENABLE);  // TIM1 클럭 활성화

    // 타이머 등 필요시 추가
}

void GPIO_Configure(void) {
    GPIO_InitTypeDef GPIO_InitStructure;

    // LED 핀 출력 설정
    GPIO_InitStructure.GPIO_Pin = LED0_GREEN_PIN | LED0_YELLOW_PIN | LED0_RED_PIN |
                                  LED1_GREEN_PIN | LED1_YELLOW_PIN | LED1_RED_PIN |
                                  LED2_GREEN_PIN | LED2_YELLOW_PIN | LED2_RED_PIN;
    GPIO_InitStructure.GPIO_Mode = GPIO_Mode_Out_PP;
    GPIO_InitStructure.GPIO_Speed = GPIO_Speed_50MHz;
    GPIO_Init(LED_PORT, &GPIO_InitStructure);

    // ADC용 압력센서 핀 설정 (PA0~PA1)
    GPIO_InitStructure.GPIO_Pin = GPIO_Pin_0 | GPIO_Pin_1;
    GPIO_InitStructure.GPIO_Mode = GPIO_Mode_AIN; 
    GPIO_Init(GPIOA, &GPIO_InitStructure);

    // USART1 TX (PA9), RX (PA10)
    GPIO_InitStructure.GPIO_Pin = GPIO_Pin_9;  // TX
    GPIO_InitStructure.GPIO_Mode = GPIO_Mode_AF_PP; 
    GPIO_InitStructure.GPIO_Speed = GPIO_Speed_50MHz;
    GPIO_Init(GPIOA, &GPIO_InitStructure);

    GPIO_InitStructure.GPIO_Pin = GPIO_Pin_10; // RX
    GPIO_InitStructure.GPIO_Mode = GPIO_Mode_IN_FLOATING;
    GPIO_Init(GPIOA, &GPIO_InitStructure);

    // USART2 TX: PD5 (AF_PP), USART2 RX: PD6 (IN_FLOATING)
    GPIO_InitStructure.GPIO_Pin = GPIO_Pin_5;
    GPIO_InitStructure.GPIO_Speed = GPIO_Speed_50MHz;
    GPIO_InitStructure.GPIO_Mode = GPIO_Mode_AF_PP;
    GPIO_Init(GPIOD, &GPIO_InitStructure);
	
    GPIO_InitStructure.GPIO_Pin = GPIO_Pin_6;
    GPIO_InitStructure.GPIO_Speed = GPIO_Speed_50MHz;
    GPIO_InitStructure.GPIO_Mode = GPIO_Mode_IN_FLOATING;
    GPIO_Init(GPIOD, &GPIO_InitStructure);

    // 스텝모터 핀 (PE0~PE15) 모두 출력
    GPIO_InitStructure.GPIO_Pin = 0xFFFF; // PE0~PE15
    GPIO_InitStructure.GPIO_Mode = GPIO_Mode_Out_PP;
    GPIO_InitStructure.GPIO_Speed = GPIO_Speed_50MHz;
    GPIO_Init(GPIOE, &GPIO_InitStructure);

    // 초음파 센서 Trig (PC3~PC15 : 출력)
    GPIO_InitStructure.GPIO_Pin = 0;
    for (int i = 0; i < ULTRASONIC_COUNT; i++) {
        GPIO_InitStructure.GPIO_Pin |= ultrasonic_trig_pins[i];
    }
    GPIO_InitStructure.GPIO_Mode = GPIO_Mode_Out_PP;
    GPIO_InitStructure.GPIO_Speed = GPIO_Speed_50MHz;
    GPIO_Init(ULTRASONIC_TRIG_PORT, &GPIO_InitStructure);

    // 초음파 센서 Echo (PD3~PD15 : 입력)
    GPIO_InitStructure.GPIO_Pin = 0;
    for (int i = 0; i < ULTRASONIC_COUNT; i++) {
        GPIO_InitStructure.GPIO_Pin |= ultrasonic_echo_pins[i];
    }
    GPIO_InitStructure.GPIO_Mode = GPIO_Mode_IN_FLOATING;
    GPIO_Init(ULTRASONIC_ECHO_PORT, &GPIO_InitStructure);
}

    void TIM2_Configure(void) {
      TIM_TimeBaseInitTypeDef TIM_TimeBaseStructure;

      // TIM1 설정 (1μs 단위로 동작하도록 설정)
      TIM_TimeBaseStructure.TIM_Prescaler = 72 - 1;       // 1MHz로 작동 (72MHz / 72)
      TIM_TimeBaseStructure.TIM_CounterMode = TIM_CounterMode_Up; // 카운터 증가 모드
      TIM_TimeBaseStructure.TIM_Period = 0xFFFF;          // 최대 카운터 값 (65535)
      TIM_TimeBaseStructure.TIM_ClockDivision = TIM_CKD_DIV1; // 기본 클럭 분주 없음
      TIM_TimeBaseInit(TIM1, &TIM_TimeBaseStructure);

      TIM_Cmd(TIM1, ENABLE); // TIM1 활성화
    }
void USART1_Init(void)
{
    USART_InitTypeDef USART1_InitStructure;

    USART_Cmd(USART1, ENABLE);

    USART1_InitStructure.USART_BaudRate = 9600;
    USART1_InitStructure.USART_WordLength = USART_WordLength_8b;
    USART1_InitStructure.USART_StopBits = USART_StopBits_1;
    USART1_InitStructure.USART_Parity = USART_Parity_No;
    USART1_InitStructure.USART_Mode = USART_Mode_Rx | USART_Mode_Tx;
    USART1_InitStructure.USART_HardwareFlowControl = USART_HardwareFlowControl_None;
    USART_Init(USART1, &USART1_InitStructure);

    USART_ITConfig(USART1, USART_IT_RXNE, ENABLE);
}

void USART2_Init(void)
{
    USART_InitTypeDef USART2_InitStructure;

    USART_Cmd(USART2, ENABLE);

    USART2_InitStructure.USART_BaudRate = 9600;
    USART2_InitStructure.USART_WordLength = USART_WordLength_8b;
    USART2_InitStructure.USART_StopBits = USART_StopBits_1;
    USART2_InitStructure.USART_Parity = USART_Parity_No;
    USART2_InitStructure.USART_Mode = USART_Mode_Rx | USART_Mode_Tx;
    USART2_InitStructure.USART_HardwareFlowControl = USART_HardwareFlowControl_None;
    USART_Init(USART2, &USART2_InitStructure);

    USART_ITConfig(USART2, USART_IT_RXNE, ENABLE);
}

void ADC_Configure(void) {
    ADC_InitTypeDef ADC_InitStructure;

    ADC_InitStructure.ADC_Mode = ADC_Mode_Independent;
    ADC_InitStructure.ADC_ScanConvMode = DISABLE; 
    ADC_InitStructure.ADC_ContinuousConvMode = ENABLE; 
    ADC_InitStructure.ADC_ExternalTrigConv = ADC_ExternalTrigConv_None;
    ADC_InitStructure.ADC_DataAlign = ADC_DataAlign_Right; 
    ADC_InitStructure.ADC_NbrOfChannel = 1; 
    ADC_Init(ADC1, &ADC_InitStructure);

    // 초기 채널 설정 (필요에 따라 변경)
    ADC_RegularChannelConfig(ADC1, ADC_Channel_0, 1, ADC_SampleTime_28Cycles5);

    ADC_Cmd(ADC1, ENABLE);
    ADC_ResetCalibration(ADC1);
    while(ADC_GetResetCalibrationStatus(ADC1));
    ADC_StartCalibration(ADC1);
    while(ADC_GetCalibrationStatus(ADC1));

    ADC_SoftwareStartConvCmd(ADC1, ENABLE);
}

void EXTI_Configure(void)
{
    EXTI_InitTypeDef EXTI_InitStructure;

    EXTI_InitStructure.EXTI_Mode = EXTI_Mode_Interrupt;
    EXTI_InitStructure.EXTI_Trigger = EXTI_Trigger_Falling; // 예: 압력센서 신호가 LOW로 떨어질 때 감지
    EXTI_InitStructure.EXTI_LineCmd = ENABLE;

    // 압력센서 0 : PA0 -> EXTI_Line0
    GPIO_EXTILineConfig(GPIO_PortSourceGPIOA, GPIO_PinSource0);
    EXTI_InitStructure.EXTI_Line = EXTI_Line0;
    EXTI_Init(&EXTI_InitStructure);

    // 압력센서 1 : PA1 -> EXTI_Line1
    GPIO_EXTILineConfig(GPIO_PortSourceGPIOA, GPIO_PinSource1);
    EXTI_InitStructure.EXTI_Line = EXTI_Line1;
    EXTI_Init(&EXTI_InitStructure);EXTI0_IRQHandler;
}

void NVIC_Configure(void) {
    NVIC_InitTypeDef NVIC_InitStructure;
	
    NVIC_PriorityGroupConfig(NVIC_PriorityGroup_0);

    // USART1 IRQ
    NVIC_EnableIRQ(USART1_IRQn);
    NVIC_InitStructure.NVIC_IRQChannel = USART1_IRQn;
    NVIC_InitStructure.NVIC_IRQChannelPreemptionPriority = 0x00; 
    NVIC_InitStructure.NVIC_IRQChannelSubPriority = 0x00;
    NVIC_InitStructure.NVIC_IRQChannelCmd = ENABLE;
    NVIC_Init(&NVIC_InitStructure);

    // USART2 IRQ
    NVIC_EnableIRQ(USART2_IRQn);
    NVIC_InitStructure.NVIC_IRQChannel = USART2_IRQn;
    NVIC_InitStructure.NVIC_IRQChannelPreemptionPriority = 0x00; 
    NVIC_InitStructure.NVIC_IRQChannelSubPriority = 0x00; 
    NVIC_InitStructure.NVIC_IRQChannelCmd = ENABLE;
    NVIC_Init(&NVIC_InitStructure);
}

void LED_SetColor(uint8_t led_num, uint8_t color) {
    // led_num: 0,1,2 / color: 0=Green,1=Yellow,2=Red
    switch (led_num) {
        case 0:
            GPIO_ResetBits(LED_PORT, LED0_GREEN_PIN | LED0_YELLOW_PIN | LED0_RED_PIN);
            break;
        case 1:
            GPIO_ResetBits(LED_PORT, LED1_GREEN_PIN | LED1_YELLOW_PIN | LED1_RED_PIN);
            break;
        case 2:
            GPIO_ResetBits(LED_PORT, LED2_GREEN_PIN | LED2_YELLOW_PIN | LED2_RED_PIN);
            break;
    }

    uint16_t pin = 0;
    if (led_num == 0) {
        if (color == 0) pin = LED0_GREEN_PIN;
        else if (color == 1) pin = LED0_YELLOW_PIN;
        else pin = LED0_RED_PIN;
    } else if (led_num == 1) {
        if (color == 0) pin = LED1_GREEN_PIN;
        else if (color == 1) pin = LED1_YELLOW_PIN;
        else pin = LED1_RED_PIN;
    } else {
        if (color == 0) pin = LED2_GREEN_PIN;
        else if (color == 1) pin = LED2_YELLOW_PIN;
        else pin = LED2_RED_PIN;
    }
    GPIO_SetBits(LED_PORT, pin);
}

void Motor_SetSteps(int motor_index, int rotation, int direction) {
    uint32_t microseconds_per_minute = 60000000;
    uint32_t total_steps = 4096;  // 1회전당 스텝 수
    uint32_t total_rotation = total_steps * rotation; // 총회전 수
    uint32_t rpm = 18; // 기본 RPM 설정
    uint32_t idle_time = microseconds_per_minute / (total_steps * rpm);

    for (uint32_t step = 0; step < total_rotation; step++) {
        int sequence_index = (direction == -1) ? (7 - (step % 8)) : (step % 8);
        // 단계에 맞게 핀 설정
        for (int pin = 0; pin < 4; pin++) {
            if (step_sequence[sequence_index][pin])
                GPIOE->BSRR = motor_pins[motor_index][pin];
            else
                GPIOE->BRR = motor_pins[motor_index][pin];
        }
        // 딜레이
        delay(idle_time);
    }
}

<<<<<<< HEAD

=======
>>>>>>> 1707c14b
void Ultrasonic_Trigger(uint8_t sensor_index) {
    GPIO_SetBits(ULTRASONIC_TRIG_PORT, ultrasonic_trig_pins[sensor_index]);
    for(volatile int i=0; i<720; i++); // 약 10us 가정
    GPIO_ResetBits(ULTRASONIC_TRIG_PORT, ultrasonic_trig_pins[sensor_index]);
}
void Trig(uint8_t sensor_index) {
    GPIO_SetBits(GPIOC, ultrasonic_trig_pins[sensor_index]);  // Trig 핀 HIGH
    delay_us(10);                      // 10μs 유지
    GPIO_ResetBits(GPIOC, ultrasonic_trig_pins[sensor_index]); // Trig 핀 LOW
}

float Ultrasonic_MeasureDistance(uint8_t sensor_index) {
    // 초음파 거리 측정 로직 필요
    // 여기서는 틀만 제공
<<<<<<< HEAD
  uint16_t start_time = 0, stop_time = 0, echo_time = 0;
    float distance = 0.0;

    Trig(sensor_index); // Trig 신호 송출

    // Echo 핀 HIGH 상태 대기
    while (GPIO_ReadInputDataBit(GPIOD, ultrasonic_echo_pins[sensor_index]) == 0);

    // Echo 핀 HIGH 시작 시간 기록
    start_time = TIM_GetCounter(TIM1);

    // Echo 핀이 LOW 상태로 전환될 때까지 대기
    while (GPIO_ReadInputDataBit(GPIOD, ultrasonic_echo_pins[sensor_index]) == 1);

    // Echo 핀 HIGH 종료 시간 기록
    stop_time = TIM_GetCounter(TIM1);

    // Echo 핀의 HIGH 지속 시간 계산
    if (stop_time >= start_time) {
        echo_time = stop_time - start_time;
    } else {
        echo_time = (0xFFFF - start_time) + stop_time; // 타이머 오버플로우 처리
    }

    // 거리 계산 (단위: cm)
    distance = (float)(echo_time * 0.0343) / 2.0; // 속도: 343m/s

=======
    Ultrasonic_Trigger(sensor_index);
    // Echo 측정 로직 필요
    float distance = 0.0f;
>>>>>>> 1707c14b
    return distance;
}

void Bluetooth_SendString(char *str) {
    while (*str) {
        while (USART_GetFlagStatus(USART1, USART_FLAG_TXE) == RESET);
        USART_SendData(USART1, *str++);
    }
}
// EXTI 핸들러에서 사용할 헬퍼 함수: sensor_index -> (row,col)
void map_sensor_to_rc(int sensor, int *r, int *c) {
    switch(sensor) {
        case 1: *r=0;*c=0;break;
        case 2: *r=0;*c=1;break;
        case 3: *r=0;*c=2;break;
        case 4: *r=1;*c=0;break;
        case 7: *r=1;*c=1;break;
        case 8: *r=1;*c=2;break;
        case 9: *r=2;*c=0;break;
        case 10:*r=2;*c=1;break;
        case 11:*r=2;*c=2;break;
        default:*r=-1;*c=-1;break;
    }
}


// 이런 식으로 3,4,7,8,9,10,11에 대한 EXTI 핸들러도 동일한 패턴으로 구현
// 실제로는 각 센서 echo 핀에 맞는 EXTI_LineX를 사용해야 함
// USART1 IRQ (PC와 연결)
void USART1_IRQHandler() {
    uint16_t word;
    if(USART_GetITStatus(USART1,USART_IT_RXNE)!=RESET){
        word = USART_ReceiveData(USART1);
        // USART1에서 받은 데이터를 USART2로 에코
        USART_SendData(USART2, word);       
        USART_ClearITPendingBit(USART1,USART_IT_RXNE);
    }
}

// USART2 IRQ (블루투스 모듈 연결)
void USART2_IRQHandler() {
    uint16_t word;
    if(USART_GetITStatus(USART2,USART_IT_RXNE)!=RESET){
        word = USART_ReceiveData(USART2);
        
        // 명령 버퍼에 저장
        if (word == '\n' || word == '\r') {
            // 명령 종료
            bluetooth_rx_buffer[bluetooth_rx_index] = '\0';
            bluetooth_rx_index = 0;
            bluetooth_command_received = 1;
        } else {
            if (bluetooth_rx_index < CMD_BUFFER_SIZE - 1) {
                bluetooth_rx_buffer[bluetooth_rx_index++] = (char)word;
            }
        }
        
        // 받은 데이터를 USART1로 에코 (디버깅용)
        USART_SendData(USART1, word);

        USART_ClearITPendingBit(USART2,USART_IT_RXNE);
    }
}

// 압력센서 인터럽트 핸들러 만들기

void LED_UpdateByCarPresence(void) {
    for (int col = 0; col < 3; col++) {
        int count = 0;
        for (int row = 0; row < 3; row++) {
            if (car_presence[row][col] == 1) count++;
        }
        if (count == 2) {
            LED_SetColor(col, LED_COLOR_RED); // Red
        } else if (count == 0) {
            LED_SetColor(col, LED_COLOR_GREEN); // Green
        } else {
            LED_SetColor(col, LED_COLOR_YELLOW); // Yellow
        }
    }
}

void delay(int step){
    for (volatile int i = 0; i < step; i++);
}

void EXTI0_IRQHandler(void) {
    if (EXTI_GetITStatus(EXTI_Line0) != RESET) {
        // 입구 압력센서 감지
        enter_trigger = 1;
        EXTI_ClearITPendingBit(EXTI_Line0);
    }
}

void EXTI1_IRQHandler(void) {
    if (EXTI_GetITStatus(EXTI_Line1) != RESET) {
        // 출구 압력센서 감지
        out_trigger = 1;
        EXTI_ClearITPendingBit(EXTI_Line1);
    }
}

//============================ 메인 함수 ============================
int main(void) {
    float distance;
  
    SystemInit();
    RCC_Configure();
    GPIO_Configure();
    ADC_Configure();
    TIM2_Configure();      // 타이머 초기화 (준식)
    USART1_Init(); // PC
    USART2_Init(); // 블루투스
    NVIC_Configure();
<<<<<<< HEAD
    
=======

>>>>>>> 1707c14b
    // 초기 LED 상태 (모두 Red)
    LED_SetColor(0, 2);
    LED_SetColor(1, 2);
    LED_SetColor(2, 2);
<<<<<<< HEAD
    
=======

>>>>>>> 1707c14b
    while(1) {
        // 각 초음파 센서(1~9)로 거리 측정하고 일정 거리 이하면 차 있음(1), 아니면 없음(0)
        // sensor_index: 1,2,3  / 4,5,6 / 7,8,9 => 3x3
        // row = (sensor_index-1)/3, col = (sensor_index-1)%3
<<<<<<< HEAD
        distance = Ultrasonic_MeasureDistance(7);
        printf("%f\n",distance);
        if (enter_trigger){
            // 문 개방

            //준식
            // 초음파 센서 9개 전부 트리거 발생 시작
            for(int i = 0; i < 3; i++)
            {
              for(int j = 0; j < 1; j++)
              {
                distance = Ultrasonic_MeasureDistance(i*(3) + (j+1));
                if(distance < 10 && car_presence[i][j] == 0)
                {
                    car_presence[i][j] = 1;
                    enter_trigger = 0;
                    printf("in car\n");
                    break;
                }
              }
            }
            
            // 만약 초음파 센서 중 하나에서 차가 감지가 되면 car_presence 값 변경
            
            // 차 유무에 따라 LED 업데이트
            LED_UpdateByCarPresence();

=======

        if (enter_trigger){
            // 문 개방

            // 초음파 센서 9개 전부 트리거 발생 시작
            
            // 만약 초음파 센서 중 하나에서 차가 감지가 되면 car_presence 값 변경
            
            // 차 유무에 따라 LED 업데이트
            LED_UpdateByCarPresence();

>>>>>>> 1707c14b
           
        }
        if (out_trigger){
            // 사람이 출구를 나가는 것이 감지가 되는 경우
            
            // 모터 수직 이동, 방금 들어온 차를 보고 모터 index와 방향을 결정해야함
        }
        // 블루투스 출차 명령
        if (bluetooth_command_received) {
            bluetooth_command_received = 0;
            if (strcmp((char*)bluetooth_rx_buffer, "OUT") == 0) {
                // 일단 테스트를 위해 차량 하강
                Motor_SetSteps(1, 13, -1); // direction = -1 (역방향)

                // 실제 구현에서는 주차 공간을 토대로 판단해서 방향을 결정해야함.
                // 차량 하강 (예: 모터1 반대방향 구현 필요)
                Motor_SetSteps(1, 13, -1); // direction = -1 (역방향)
            }
        }
        delay(1000000);
    }

    Motor_SetSteps(1, 3, 1);
}<|MERGE_RESOLUTION|>--- conflicted
+++ resolved
@@ -146,11 +146,7 @@
 };
 
 // 압력센서 트리거
-<<<<<<< HEAD
-int enter_trigger = 1;
-=======
 int enter_trigger = 0;
->>>>>>> 1707c14b
 int out_trigger = 0;
 
 //============================ 함수 프로토타입 선언 ============================
@@ -417,10 +413,6 @@
     }
 }
 
-<<<<<<< HEAD
-
-=======
->>>>>>> 1707c14b
 void Ultrasonic_Trigger(uint8_t sensor_index) {
     GPIO_SetBits(ULTRASONIC_TRIG_PORT, ultrasonic_trig_pins[sensor_index]);
     for(volatile int i=0; i<720; i++); // 약 10us 가정
@@ -435,7 +427,7 @@
 float Ultrasonic_MeasureDistance(uint8_t sensor_index) {
     // 초음파 거리 측정 로직 필요
     // 여기서는 틀만 제공
-<<<<<<< HEAD
+
   uint16_t start_time = 0, stop_time = 0, echo_time = 0;
     float distance = 0.0;
 
@@ -463,11 +455,9 @@
     // 거리 계산 (단위: cm)
     distance = (float)(echo_time * 0.0343) / 2.0; // 속도: 343m/s
 
-=======
     Ultrasonic_Trigger(sensor_index);
     // Echo 측정 로직 필요
     float distance = 0.0f;
->>>>>>> 1707c14b
     return distance;
 }
 
@@ -582,25 +572,16 @@
     USART1_Init(); // PC
     USART2_Init(); // 블루투스
     NVIC_Configure();
-<<<<<<< HEAD
     
-=======
-
->>>>>>> 1707c14b
     // 초기 LED 상태 (모두 Red)
     LED_SetColor(0, 2);
     LED_SetColor(1, 2);
     LED_SetColor(2, 2);
-<<<<<<< HEAD
-    
-=======
-
->>>>>>> 1707c14b
+
     while(1) {
         // 각 초음파 센서(1~9)로 거리 측정하고 일정 거리 이하면 차 있음(1), 아니면 없음(0)
         // sensor_index: 1,2,3  / 4,5,6 / 7,8,9 => 3x3
         // row = (sensor_index-1)/3, col = (sensor_index-1)%3
-<<<<<<< HEAD
         distance = Ultrasonic_MeasureDistance(7);
         printf("%f\n",distance);
         if (enter_trigger){
@@ -628,8 +609,6 @@
             // 차 유무에 따라 LED 업데이트
             LED_UpdateByCarPresence();
 
-=======
-
         if (enter_trigger){
             // 문 개방
 
@@ -639,8 +618,6 @@
             
             // 차 유무에 따라 LED 업데이트
             LED_UpdateByCarPresence();
-
->>>>>>> 1707c14b
            
         }
         if (out_trigger){
