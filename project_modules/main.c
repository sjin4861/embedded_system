--- conflicted
+++ resolved
@@ -797,18 +797,10 @@
         // sensor_index: 1,2,3  / 4,5,6 / 7,8,9 => 3x3
         // row = (sensor_index-1)/3, col = (sensor_index-1)%3
         if (enter_trigger){
-<<<<<<< HEAD
-            // 문 개방 -> 이거 안 할거임
-=======
->>>>>>> 56f9882d
             // 1층에 있는 초음파 센서 트리거링
             HandleCarEnter();
         }
         if (out_trigger){
-<<<<<<< HEAD
-            // 사람이 출구를 나가는 것이 감지가 되는 경우
-=======
->>>>>>> 56f9882d
             HandleOutTrigger();
             // 모터 수직 이동, 방금 들어온 차를 보고 모터 index와 방향을 결정해야함
         }
