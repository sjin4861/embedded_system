--- conflicted
+++ resolved
@@ -155,22 +155,11 @@
 void ADC_Configure(void);
 void NVIC_Configure(void);
 void EXTI_Configure(void);
-<<<<<<< HEAD
 void USART1_Init(void);
 
 void LED_SetColor(uint8_t led_num, uint8_t color);
 void LED_UpdateByCarPresence(void);
 void Motor_SetSteps(int motor_index, int rotation, int direction);
-=======
-void delay_step(uint32_t us);
-void set_led_color(uint8_t led_num, uint8_t color);
-void update_leds_based_on_car_presence(void);
-
-uint16_t read_adc_value(uint8_t channel);
-
-void step_motor_init(void);
-void set_steps(int motor_index, int rotation, int direction);
->>>>>>> fa181a66
 
 float Ultrasonic_MeasureDistance(uint8_t sensor_index);
 void Ultrasonic_Trigger(uint8_t sensor_index);
@@ -386,42 +375,7 @@
     GPIO_SetBits(LED_PORT, pin);
 }
 
-<<<<<<< HEAD
 void Motor_SetSteps(int motor_index, int rotation, int direction) {
-=======
-// 각 열(column)별 상태:
-// - 모든 칸이 차 있으면(Red)
-// - 모든 칸이 비어있으면(Green)
-// - 그 외(Yellow)
-void update_leds_based_on_car_presence(void) {
-    for (int col = 0; col < 3; col++) {
-        int count = 0;
-        for (int row = 0; row < 3; row++) {
-            if (car_presence[row][col] == 1) count++;
-        }
-        if (count == 3) {
-            set_led_color(col, LED_COLOR_RED); // Red
-        } else if (count == 0) {
-            set_led_color(col, LED_COLOR_GREEN); // Green
-        } else {
-            set_led_color(col, LED_COLOR_YELLOW); // Yellow
-        }
-    }
-}
-
-uint16_t read_adc_value(uint8_t channel) {
-    ADC_RegularChannelConfig(ADC1, channel, 1, ADC_SampleTime_28Cycles5);
-    ADC_SoftwareStartConvCmd(ADC1, ENABLE);
-    while(!ADC_GetFlagStatus(ADC1, ADC_FLAG_EOC));
-    return ADC_GetConversionValue(ADC1);
-}
-
-void step_motor_init(void) {
-    // 필요시 추가 초기화
-}
-
-void set_steps(int motor_index, int rotation, int direction) {
->>>>>>> fa181a66
     uint32_t microseconds_per_minute = 60000000;
     uint32_t total_steps = 4096;  // 1회전당 스텝 수
     uint32_t total_rotation = total_steps * rotation; // 총회전 수
@@ -438,11 +392,7 @@
                 GPIOE->BRR = motor_pins[motor_index][pin];
         }
         // 딜레이
-<<<<<<< HEAD
         delay(idle_time);
-=======
-        delay_step(idle_time);
->>>>>>> fa181a66
     }
 }
 
@@ -483,178 +433,6 @@
     }
 }
 
-<<<<<<< HEAD
-=======
-// 초음파 센서 인터럽트 핸들러 예제 (센서 Echo 핀 Rising/Falling 엣지 감지)
-// 실제로는 Echo 신호의 Rising 시각 기록, Falling시각 기록 후 거리 계산 필요
-// 여기서는 단순히 인터럽트가 발생하면 distance를 측정했다고 가정하고
-// 그 결과에 따라 car_presence 설정 예제 코드만 제시
-void EXTI1_IRQHandler(void) { // 예: 센서1 Echo 핸들러
-    if (EXTI_GetITStatus(EXTI_Line1) != RESET) {
-        int r,c;
-        float dist = measure_distance(1);
-        map_sensor_to_rc(1,&r,&c);
-        if (r>=0 && c>=0) {
-            if (dist < 20.0f && dist > 0.0f) car_presence[r][c] = 1;
-            else car_presence[r][c] = 0;
-        }
-        EXTI_ClearITPendingBit(EXTI_Line1);
-    }
-}
-
-// 이거 EXTI 
-void EXTI4_IRQHandler(void) {
-    if (EXTI_GetITStatus(EXTI_Line4) != RESET) {
-        float dist = measure_distance(4);
-        int r, c;
-        map_sensor_to_rc(7, &r, &c);
-        if (r >= 0 && c >= 0) {
-            if (dist < DISTANCE_THRESHOLD && dist > 0.0f) car_presence[r][c] = 1;
-            else car_presence[r][c] = 0;
-        }
-        EXTI_ClearITPendingBit(EXTI_Line4);
-    }
-}
-
-void EXTI7_IRQHandler(void) {
-    if (EXTI_GetITStatus(EXTI_Line7) != RESET) {
-        float dist = measure_distance(7);
-        int r, c;
-        map_sensor_to_rc(7, &r, &c);
-        if (r >= 0 && c >= 0) {
-            if (dist < DISTANCE_THRESHOLD && dist > 0.0f) car_presence[r][c] = 1;
-            else car_presence[r][c] = 0;
-        }
-        EXTI_ClearITPendingBit(EXTI_Line7);
-    }
-}
-
-void EXTI8_IRQHandler(void) {
-    if (EXTI_GetITStatus(EXTI_Line8) != RESET) {
-        float dist = measure_distance(8);
-        int r, c;
-        map_sensor_to_rc(8, &r, &c);
-        if (r >= 0 && c >= 0) {
-            if (dist < DISTANCE_THRESHOLD && dist > 0.0f) car_presence[r][c] = 1;
-            else car_presence[r][c] = 0;
-        }
-        EXTI_ClearITPendingBit(EXTI_Line8);
-    }
-}
-
-void EXTI9_IRQHandler(void) {
-    if (EXTI_GetITStatus(EXTI_Line9) != RESET) {
-        float dist = measure_distance(9);
-        int r, c;
-        map_sensor_to_rc(9, &r, &c);
-        if (r >= 0 && c >= 0) {
-            if (dist < DISTANCE_THRESHOLD && dist > 0.0f) car_presence[r][c] = 1;
-            else car_presence[r][c] = 0;
-        }
-        EXTI_ClearITPendingBit(EXTI_Line9);
-    }
-}
-
-void EXTI10_IRQHandler(void) {
-    if (EXTI_GetITStatus(EXTI_Line10) != RESET) {
-        float dist = measure_distance(10);
-        int r, c;
-        map_sensor_to_rc(10, &r, &c);
-        if (r >= 0 && c >= 0) {
-            if (dist < DISTANCE_THRESHOLD && dist > 0.0f) car_presence[r][c] = 1;
-            else car_presence[r][c] = 0;
-        }
-        EXTI_ClearITPendingBit(EXTI_Line10);
-    }
-}
-
-void EXTI11_IRQHandler(void) {
-    if (EXTI_GetITStatus(EXTI_Line11) != RESET) {
-        float dist = measure_distance(11);
-        int r, c;
-        map_sensor_to_rc(11, &r, &c);
-        if (r >= 0 && c >= 0) {
-            if (dist < DISTANCE_THRESHOLD && dist > 0.0f) car_presence[r][c] = 1;
-            else car_presence[r][c] = 0;
-        }
-        EXTI_ClearITPendingBit(EXTI_Line11);
-    }
-}
-
-// ---------------------- revise ---------------------------
-// 압력센서로 인터럽트 트리거를 발생시켜야 함.
-volatile uint8_t enter_trigger = 0; // 입구 입력 센서 트리거
-volatile uint8_t out_trigger = 0;   // 출구 입력 센서 트리거
-
-void ADC_Configure(void) {
-    ADC_InitTypeDef ADC_InitStructure;
-
-    // ADC1 클럭 활성화
-    RCC_APB2PeriphClockCmd(RCC_APB2Periph_ADC1, ENABLE);
-
-    // ADC1 초기화 설정
-    ADC_InitStructure.ADC_Mode = ADC_Mode_Independent;  // 독립 모드
-    ADC_InitStructure.ADC_ScanConvMode = ENABLE;        // 스캔 모드 (여러 채널 변환)
-    ADC_InitStructure.ADC_ContinuousConvMode = ENABLE;  // 연속 변환 모드
-    ADC_InitStructure.ADC_ExternalTrigConv = ADC_ExternalTrigConv_None;
-    ADC_InitStructure.ADC_DataAlign = ADC_DataAlign_Right;
-    ADC_InitStructure.ADC_NbrOfChannel = 2;             // 변환할 채널 수: 2
-    ADC_Init(ADC1, &ADC_InitStructure);
-
-    // PA0 (입구 압력 센서) - ADC 채널 0 설정
-    ADC_RegularChannelConfig(ADC1, ADC_Channel_0, 1, ADC_SampleTime_28Cycles5);
-
-    // PA1 (출구 압력 센서) - ADC 채널 1 설정
-    ADC_RegularChannelConfig(ADC1, ADC_Channel_1, 2, ADC_SampleTime_28Cycles5);
-
-    // ADC 활성화 및 캘리브레이션
-    ADC_Cmd(ADC1, ENABLE);
-    ADC_ResetCalibration(ADC1);
-    while (ADC_GetResetCalibrationStatus(ADC1));
-    ADC_StartCalibration(ADC1);
-    while (ADC_GetCalibrationStatus(ADC1));
-
-    // ADC 변환 시작
-    ADC_SoftwareStartConvCmd(ADC1, ENABLE);
-}
-
-
-void NVIC_Configure(void) {
-    NVIC_InitTypeDef NVIC_InitStructure;
-
-    // ADC1 인터럽트 활성화    
-    NVIC_InitStructure.NVIC_IRQChannel = ADC1_IRQn;
-    NVIC_InitStructure.NVIC_IRQChannelPreemptionPriority = 0x00;
-    NVIC_InitStructure.NVIC_IRQChannelSubPriority = 0x00;
-    NVIC_InitStructure.NVIC_IRQChannelCmd = ENABLE;
-    NVIC_Init(&NVIC_InitStructure);
-}
-
-void ADC1_IRQHandler(void) {
-    if (ADC_GetITStatus(ADC1, ADC_IT_EOC) != RESET) {
-        static uint16_t adc_values[2];
-
-        // 두 압력 센서 값 읽기
-        adc_values[0] = ADC_GetConversionValue(ADC1); // 채널 0 (입구 압력 센서)
-        adc_values[1] = ADC_GetConversionValue(ADC1); // 채널 1 (출구 압력 센서)
-
-        // 입구 압력 센서 조건 (예: 임계값 3000 초과)
-        if (adc_values[0] > 3000) {
-            enter_trigger = 1;
-        }
-
-        // 출구 압력 센서 조건 (예: 임계값 3000 초과)
-        if (adc_values[1] > 3000) {
-            out_trigger = 1;
-        }
-
-        // 인터럽트 플래그 클리어
-        ADC_ClearITPendingBit(ADC1, ADC_IT_EOC);
-    }
-}
-// --------------------- end of revise -------------------------------
-
->>>>>>> fa181a66
 
 // 이런 식으로 3,4,7,8,9,10,11에 대한 EXTI 핸들러도 동일한 패턴으로 구현
 // 실제로는 각 센서 echo 핀에 맞는 EXTI_LineX를 사용해야 함
@@ -694,13 +472,9 @@
     }
 }
 
-<<<<<<< HEAD
 // 압력센서 인터럽트 핸들러 만들기
 
 void LED_UpdateByCarPresence(void) {
-=======
-void update_leds_based_on_car_presence(void) {
->>>>>>> fa181a66
     for (int col = 0; col < 3; col++) {
         int count = 0;
         for (int row = 0; row < 3; row++) {
@@ -720,7 +494,6 @@
     for (volatile int i = 0; i < step; i++);
 }
 
-<<<<<<< HEAD
 void EXTI0_IRQHandler(void) {
     if (EXTI_GetITStatus(EXTI_Line0) != RESET) {
         // 입구 압력센서 감지
@@ -735,13 +508,6 @@
         out_trigger = 1;
         EXTI_ClearITPendingBit(EXTI_Line1);
     }
-=======
-void delay_step(uint32_t us) {
-    // 시스템 클럭 주파수에 따라 조정해야 합니다.
-    // 예를 들어, 시스템 클럭이 72MHz인 경우:
-    uint32_t count = (SystemCoreClock / 1000000) * us / 5;
-    for (; count != 0; count--);
->>>>>>> fa181a66
 }
 
 //============================ 메인 함수 ============================
